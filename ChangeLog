--- conflicted
+++ resolved
@@ -1,13 +1,9 @@
-<<<<<<< HEAD
+2011-06-20  Rudy Neeser  <rudy.neeser@gmail.com>
+	* spline.lisp (evaluate): Some better error reporting.
+
 2011-06-11  Rudy Neeser  <rudy.neeser@gmail.com>
-
 	* interpolate.lisp (linear-interpolation): Modified this to use a
-	more standard linear interpolation form between points. 
-=======
-2011-06-20  Rudy Neeser  <rudy.neeser@gmail.com>
-
-	* spline.lisp (evaluate): Some better error reporting.
->>>>>>> 56b7a3fe
+	more standard linear interpolation form between points.
 
 2011-06-09  Rudy Neeser  <rudy.neeser@gmail.com>
 
