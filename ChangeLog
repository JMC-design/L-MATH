<<<<<<< HEAD
2010-05-11  Rudy Neeser  <rudy.neeser@gmail.com>

	* vector.lisp (to-homogenous): Added an implementation to
	transform vectors represented as lists into homogenous
	coordinates.
	(to-homogenous): ditto for VECTOR objects

	* generics.lisp (to-homogenous): Added a method for lifting
	something into homogenous space.

	* vector.lisp (to-list): Added an implementation that will
	transform vectors into lists.

	* generics.lisp: Created a generic method that will transform
	objects into lists.

	* translation.lisp: Added a file for managing translation
	matrices.

	* scale.lisp (create-scale-matrix): Created a method to create
	non-uniform scales.
	(create-uniform-scale-matrix): Returns a matrix that performs
	uniform scaling.

	* matrix.lisp (make-diagonal): A function that returns diagonal
	matrices.

	* scale.lisp: Added a new file to manage scale matrices.

2010-04-13  Rudy Neeser  <rudy.neeser@gmail.com>

	* operations.lisp (create-vector-operation-method): Updated so
	that vector operations are performed using loops. 

2010-04-12  Rudy Neeser  <rudy.neeser@gmail.com>

	* matrix.lisp (zerop): Returns T iff all members of the matrix are
	EQUIVALENT to zero.

	* vector.lisp (vector=): Performed some optimisations to make
	vector comparision quicker.
	(zerop): Added a method to test VECTORs and LISTs to see if all
	their components are zero.

2010-04-06  Rudy Neeser  <rudy.neeser@gmail.com>

	* random.lisp (uniform): Added a method to create uniformly
	distributed values.

2010-03-06  Rudy Neeser  <rudy.neeser@gmail.com>

	* random.lisp (noise3): Fixed a bug: added absolute values to the
	interpolation sub-function. Also, changed the use of TRUNCATE to
	FLOOR to properly allow for negative values.

2010-03-05  Rudy Neeser  <rudy.neeser@gmail.com>

	* vector-operations.lisp (centre-of-mass): Added a generic
	function to calculate the average of a group of points.

2010-02-27  Rudy Neeser  <rudy.neeser@gmail.com>

	* random.lisp (noise3): Updated to test the given argument to
	ensure that it is a 3-vector.

	* tests.lisp (etest-needed-vector-dimension): A helper macro for
	testing required dimension sizes.
	(test-dimensions): Added two methods that will test a lm:vector
	and list to ensure that they have the required dimension.

	* random.lisp (noise3): A 3D perlin noise implementation.
	(initialize-noise3): Added a method to initialise the data used by
	NOISE3.
	(*perlin-gradients*, *perlin-permutations*): These store the data
	needed for the perlin noise generator.
	(draw-noise3-output): A functio that allows the user to output an
	image of the perlin noise function.

	* conditions.lisp (required-dimension-error): Added a new subclass
	of dimension-error. Allows operations requiring specific
	dimensions to report errors.

2010-02-23  Rudy Neeser  <rudy.neeser@gmail.com>

	* interpolate.lisp (between): Modifed to take numbers as
	arguments.
	(linear-interpolation): Fixed a bug in the method accepting
	numbers as arguments.

2010-02-22  Rudy Neeser  <rudy.neeser@gmail.com>

	* random.lisp (normal): Added a function to create normally
	distributed values.
	(make-random-vector): Added a function to create a vector filled
	with random values.
	(make-random-matrix): Added a function to create a matrix filled
	with random data.

2010-02-19  Rudy Neeser  <rudy.neeser@gmail.com>

	* README (If): Updated the README file to discuss the changes to
	LINEAR-INTERPOLATION

	* interpolate.lisp (linear-interpolation): Added a method so that
	this function can operate on numbers.
=======
2010-05-20  Rudy Neeser  <rudy.neeser@gmail.com>

	* vector.lisp (elt): Coerces the new value to a double in the
	setf-expander.
	(initialise-data): Ensure that the vector's elements are
	initialised and set to double.
	(make-vector): Ensure the the initial-elements are coerced to a
	double.

	* matrix.lisp (initialise-data): Ensure that the matrix elements
	are initialised, and that the matrix is an appropriate type.

	* generics.lisp (equivalent): Added an IGNORE statement to fix a
	warning in CLISP
>>>>>>> 5ab9832e

2010-01-30  Rudy Neeser  <rudy.neeser@gmail.com>

	* LICENSE: Updated to ensure that the license is "GPL, version 3,
	and later versions". This was originally intended, and is is the
	text in each individual source file.

	* README: Some minor updates relating to how the LICENSE is
	explained.

2010-01-27  Rudy Neeser  <rudy.neeser@gmail.com>

	* matrix.lisp (matrix=): Added a function to compare matrix
	objects.
	(dimension): Added an implementation for MATRIX objects.

	* generics.lisp (copy): Added an implementation that copies lists.
	(equivalent): Added a generic function to test for equivalence
	between two objects.

	* vector.lisp (dimension): Renamed LENGTH to DIMENSION.
	(length): Created a new LENGTH function that is an alias to
	DIMENSION.
	(negate!): Added this for lists.

2010-01-26  Rudy Neeser  <rudy.neeser@gmail.com>

	* COPYING: Added a copy of the GPLv3.

	* LICENSE: Added the beginnings of a file discussing licensing.

	* README: Added the beginnings of a README file.

	* vector-operations.lisp (dot-product): Dot product can now
	operate on lists.
	(euclidean-distance): Updated to work with lists.

2010-01-22  Rudy Neeser  <rudy.neeser@gmail.com>

	* vector.lisp (normalise): Provided a version that operates on
	lists.
	(normalise!): Provided a version that operates on lists.

2009-12-18  Rudy Neeser  <rudy.neeser@gmail.com>

	* package.lisp (#:l-math): Exported  *equivalence-tolerance*.

	* tests.lisp (test-nonzero): Updated to
	use *equivalence-tolerance*.

	* vector.lisp (vector=): Updated to use *equivalence-tolerance*.

	* generics.lisp (*equivalence-tolerance*): Added a variable that
	defines how similar objects should be before they are considered
	equal.

2009-12-16  Rudy Neeser  <rudy.neeser@gmail.com>

	* vector.lisp (vector=): Modifed to allow lists.

	* matrix.lisp (matrix): Changed precision to double-float.

	* vector.lisp (vector): Changed precision to double-float.

	* vector-operations.lisp (angle-between): Increased precision in
	this function to use double-floats. Now the angle between 90
	degree vectors is reported as exactly 90 degrees.

2009-12-15  Rudy Neeser  <rudy.neeser@gmail.com>

	* vector.lisp (norm): Added a version of NORM to operate on lists.

	* tests.lisp (test-nonzero): A test for methods to easily signal a
	condition when its argument has a zero norm.

	* conditions.lisp (zero-norm-error): Added a condition for
	singaling when a vector argument is zero.

	* vector-operations.lisp (angle-between): Added a function to
	return the angle between two vectors.

2009-11-04  Rudy Neeser  <rudy.neeser@gmail.com>

	* vector.lisp (to-vector): Speed up TO-VECTOR by falling through
	if the asked for dimension is the same as that of the given
	object.

	* matrix.lisp (matrix): Updated the matrix to not store row and
	column information separately. Added separate MATRIX-ROWS and
	MATRIX-COLS methods to return these values.

	* vector.lisp (vector): Added an :initarg and :type for the vector
	DATA slot.

	* matrix.lisp (make-load-form): Created a method for serialising
	matrix object.

	* vector.lisp (vector): Added a documentation string.
	(make-load-form): Created a method for serialising vector objects.

2009-09-11  Rudy Neeser  <rudy.neeser@gmail.com>

	* vector.lisp (elt): Returns the element of a list, as though it
	were an array.

2009-09-10  Rudy Neeser  <rudy.neeser@gmail.com>

	* interpolate.lisp (between): Added a method to calculate the
	point between two vectors.
	(linear-interpolation): Modified so that it accepts lists as
	arguments as well.

	* vector.lisp (to-vector): Added a key to specify the dimension of
	the vector to transform the data to.

2009-09-07  Rudy Neeser  <rudy.neeser@gmail.com>

	* operations.lisp: Added type information when signalling
	conditions of type OPERATION-NOT-SUPPORTED to give more
	information to callers of c+, c-, c* and c/

	* conditions.lisp (operation-not-supported): Updated the condition
	to be able to supply extra information as to why the operation
	failed.

2009-09-02  Rudy Neeser  <rudy.neeser@gmail.com>

	* vector.lisp (negate): Added a method to return the additive
	inverse of a list.

	* operations.lisp: Added addition, subtraction, multiplication and
	division operations on lists, treating them as vectors. Also
	includes a mechanic to cast lists up to vectors when required.

	* operations.lisp (create-list-operation-method): Added a macro to
	define vector operations, such as addition and subtraction, on
	lists.

	* tests.lisp (test-dimensions): Added a test to test the
	dimensions of lists in various operations.

	* conditions.lisp (operation-not-supported): Fixed a bug that
	stopped this condition from being reported.

2009-05-20  Rudy Neeser  <rudy.neeser@gmail.com>

	* package.lisp (#:create-rotation-from-view-to-view): Exported the
	symbol.
	
	* rotations.lisp (create-rotation-from-view-to-view): Creates a
	rotation matrix that will rotate one vector on to another.

	* package.lisp (#:create-rotation-from-view): Exported
	CREATE-ROTATION-FROM-VIEW.

	* rotations.lisp (fill-row): A non-exported macro that allows for
	filling in rows of a matrix while constructing one.
	(create-rotation-from-view): A new function that creates rotation
	matrices given a view direction and a global up vector.

	* package.lisp (#:matrix-elt): Added MATRIX-ELT to the list of
	exported package symbols.

	* vector.lisp (print-object): Updated to print vectors using only
	3 places after the decimal point.

	* matrix.lisp (print-object): updated to print matrices using only
	3 places after the decimal point.

2009-04-20  Rudy Neeser  <rudy.neeser@gmail.com>

	* vector.lisp (to-vector): Created a generic function to convert
	objects of various types to vectors.
	(to-vector): Created a method that converts vectors into vectors. 
	(to-vector): Created a method to convert lists into vectors.

2009-04-06  Rudy Neeser  <rudy.neeser@gmail.com>

	* vector.lisp (normalise!): Put in a test to ensure that we don't
	attempt to normalise vectors of length 0.
	(normalise): As above: put in a test to ensure that we don't
	attempt to normalise vectors of length 0.

2009-03-05  Rudy Neeser  <rudy.neeser@gmail.com>

	* vector.lisp (length): Added a way to tell the length of a vector
	represented as a list.

2009-03-04  Rudy Neeser  <rudy.neeser@gmail.com>

	* vector.lisp (x): Added a method that will act on lists, as FIRST
	does.
	(setf x): An appropriate setf to work with lists.
	(y): Added a method to act on lists, as x above.
	(setf y): To set the y of a list.
	(z): Added a method to act on lists, as x above.
	(setf z): To set the z of a list.

2009-02-26  Rudy Neeser  <rudy.neeser@gmail.com>

	* vector-operations.lisp: New file where various vector operations
	will be moved to and implemented.
	(dot-product): Moved here from vector.lisp. A test to ensure that
	the vectors are the correct dimensions has been added.
	(cross-product): Moved here from vector.lisp. Tests for
	dimensionality have been added.
	(euclidean-distance): Calculates the euclidean distance between
	two vectors.
	(euclidean-distance): Provide a function to calculate the
	euclidean distance between two numbers.

2009-02-16  Rudy Neeser  <rudy.neeser@gmail.com>

	* vector.lisp (cross-product): Added a function to calculate the
	vector cross-product for 3-vectors.

2009-02-10  Rudy Neeser  <rudy.neeser@gmail.com>

	* matrix.lisp (transpose): Created a new generic function which
	returns the transpose of a matric.

2008-11-25  Rudy Neeser  <rudy.neeser@gmail.com>

	* operations.lisp (-): Fixed a bug allowing unary lm:- to operate
	as expected on VECTOR and MATRIX objects. In other words, it now
	correctly negates these objects, rather than raising a condition.

	* vector.lisp (copy): Provide an implementation for VECTORs.

	* matrix.lisp (negate): Provide an implementation for MATRIX
	objects.
	(copy): Provide a method to copy MATRIX objects.

	* generics.lisp (copy): Created a generic function that returns a
	copy of the objects that it is given.

	* matrix.lisp (negate!): Added an implementation of NEGATE! for
	MATRIXs.

	* vector.lisp (negate!): Added an implementation of the NEGATE!
	generic function for VECTORs.

	* generics.lisp (negate!): Added a destructive generic method
	which returns the additive inverse of an item.

	* vector.lisp (negate): Added an implementation of NEGATE for the
	VECTOR class.

	* generics.lisp (negate): Created a generic method which is meant
	to return the additive inverse of an item. Provided an
	implementation for all CL NUMBERs.

	* rotations.lisp (create-rotation-matrix): Added a function which
	can be given a rotation frame and will supply the necessary
	rotation matrix to rotate into that frame.

2008-08-10  Rudy Neeser  <rudy.neeser@gmail.com>

	* interpolate.lisp: Add the file. Should contain all the various
	interpolation methods that I will require.
	(linear-interpolation): Interpolates between two points, using a
	parameteric line equation.

2008-08-08  Rudy Neeser  <rudy.neeser@gmail.com>

	* vector.lisp (dot-product): Added a function to calculate the dot
	product between two vectors.
	(dot-product): Added tests to ensure that the vectors are of the
	same length.
<|MERGE_RESOLUTION|>--- conflicted
+++ resolved
@@ -1,4 +1,18 @@
-<<<<<<< HEAD
+2010-05-20  Rudy Neeser  <rudy.neeser@gmail.com>
+
+	* vector.lisp (elt): Coerces the new value to a double in the
+	setf-expander.
+	(initialise-data): Ensure that the vector's elements are
+	initialised and set to double.
+	(make-vector): Ensure the the initial-elements are coerced to a
+	double.
+
+	* matrix.lisp (initialise-data): Ensure that the matrix elements
+	are initialised, and that the matrix is an appropriate type.
+
+	* generics.lisp (equivalent): Added an IGNORE statement to fix a
+	warning in CLISP
+
 2010-05-11  Rudy Neeser  <rudy.neeser@gmail.com>
 
 	* vector.lisp (to-homogenous): Added an implementation to
@@ -104,22 +118,6 @@
 
 	* interpolate.lisp (linear-interpolation): Added a method so that
 	this function can operate on numbers.
-=======
-2010-05-20  Rudy Neeser  <rudy.neeser@gmail.com>
-
-	* vector.lisp (elt): Coerces the new value to a double in the
-	setf-expander.
-	(initialise-data): Ensure that the vector's elements are
-	initialised and set to double.
-	(make-vector): Ensure the the initial-elements are coerced to a
-	double.
-
-	* matrix.lisp (initialise-data): Ensure that the matrix elements
-	are initialised, and that the matrix is an appropriate type.
-
-	* generics.lisp (equivalent): Added an IGNORE statement to fix a
-	warning in CLISP
->>>>>>> 5ab9832e
 
 2010-01-30  Rudy Neeser  <rudy.neeser@gmail.com>
 
